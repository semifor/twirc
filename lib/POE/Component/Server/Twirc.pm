--- conflicted
+++ resolved
@@ -421,12 +421,7 @@
     return unless $status->id > $self->_topic_id;
 
     $self->_topic_id($status->id);
-<<<<<<< HEAD
-    $self->post_ircd(daemon_cmd_topic => $self->irc_botname, $self->irc_channel,
-           decode_entities($status->text));
-=======
     $self->post_ircd(daemon_cmd_topic => $self->irc_botname, $self->irc_channel, $status->text);
->>>>>>> ec933214
 };
 
 # match any nick
@@ -448,8 +443,6 @@
 
     $self->delete_user_by_id($user->id);
     $self->delete_user_by_nick($user->screen_name);
-<<<<<<< HEAD
-=======
 }
 
 sub get_replies          { shift->get_statuses(replies          => 'reply_id'            ) }
@@ -475,7 +468,6 @@
         sort { $a->id <=> $b->id }
         map { @$_ } @_
     ];
->>>>>>> ec933214
 }
 
 sub START {
@@ -529,14 +521,6 @@
     $self->yield('poll_twitter');
 
     $self->_twitter(Net::Twitter->new(
-<<<<<<< HEAD
-        traits => [qw/API::REST InflateObjects/],
-        useragent_class => 'LWP::UserAgent::POE',
-        username  => $self->twitter_username,
-        password  => $self->twitter_password,
-        useragent => "twirc/$VERSION",
-        source    => 'twircgw',
-=======
         traits               => [qw/API::REST InflateObjects/],
         useragent_class      => 'LWP::UserAgent::POE',
         username             => $self->twitter_username,
@@ -544,7 +528,6 @@
         useragent            => "twirc/$VERSION",
         source               => 'twircgw',
         decode_html_entities => 1,
->>>>>>> ec933214
         %{ $self->twitter_args },
     ));
 
@@ -880,31 +863,6 @@
 event timeline => sub {
     my ($self) = @_;
 
-<<<<<<< HEAD
-    $self->log->debug("[friends_timeline]");
-
-    my $since_id = $self->state->friends_timeline_id || 1;
-    my $statuses = $self->twitter(friends_timeline => { since_id => $since_id }) || return;
-
-    $self->log->debug("    friends_timeline returned ", scalar @$statuses, " statuses");
-    $self->state->friends_timeline_id($statuses->[0]->id)
-        if @$statuses && $statuses->[0]->id > $since_id;  # lack of faith in twitterapi
-
-    $statuses = $self->merge_replies($statuses);
-
-    my $channel = $self->irc_channel;
-    my $new_topic;
-    for my $status (reverse @{ $statuses }) {
-        # Work around twitter api bug where since_id is ignored. (I haven't seen this bug
-        # with friends_timeline---only with direct_messages and replies.  Adding the workaround
-        # for friends_timeline proactively.)
-        next unless $status->id > $since_id;
-
-        my $id      = $status->user->id;
-        my $name    = $status->user->screen_name;
-        my $ircname = $status->user->name;
-        my $text = decode_entities($status->text);
-=======
     my $new_topic;
     my $channel = $self->irc_channel;
     my $statuses = $self->sort_unique_statuses(
@@ -916,7 +874,6 @@
         my $id      = $status->user->id;
         my $name    = $status->user->screen_name;
         my $ircname = $status->user->name;
->>>>>>> ec933214
 
         # alias our twitter_name if configured
         # (to avoid a collision in case our twitter screen name and irc nick are the same)
@@ -947,11 +904,7 @@
 
         $self->add_user($status->user);
 
-<<<<<<< HEAD
-        $self->log->debug("    { $name, $text }");
-=======
         $self->log->debug("    { $name, $status->{text} }");
->>>>>>> ec933214
         push @{ $self->tweet_stack }, $status;
     }
 
@@ -988,43 +941,6 @@
     }
 };
 
-<<<<<<< HEAD
-sub merge_replies {
-    my ($self, $statuses) = @_;
-    return $statuses unless $self->check_replies;
-
-    # TODO: find a better way to initialize this??
-    unless ( $self->state->reply_id ) {
-        $self->state->reply_id(
-            @$statuses ? $statuses->[-1]->id : $self->state->user_timeline_id
-         );
-    }
-
-    my $since_id = $self->state->reply_id || 1;
-    my $replies = $self->twitter(replies => { since_id => $since_id });
-    if ( $replies ) {
-        if ( @$replies ) {
-            $self->log->debug("[merge_replies] ", scalar @$replies, " replies");
-
-            $self->state->reply_id($replies->[0]->id)
-                if $replies->[0]->id > $since_id; # lack of faith in twitterapi
-
-            # TODO: clarification needed: I'm assuming we get replies
-            # from friends in *both* friends_timeline and replies,
-            # so, we need to weed them.
-            my %seen = map { ($_->id, $_) }
-                       @{$statuses},
-                       # work around a twitter api bug where the since_id param is ignored
-                       grep { $_->id > $since_id } @{$replies};
-
-            $statuses = [ sort { $b->id <=> $a->id } values %seen ];
-        }
-    }
-    return $statuses;
-}
-
-=======
->>>>>>> ec933214
 event user_timeline => sub {
     my ($self) = @_;
 
